package conf

import (
	"database/sql/driver"
	"encoding/json"
	"errors"
	"fmt"
	"net/url"
	"os"
	"time"

	"github.com/joho/godotenv"
	"github.com/kelseyhightower/envconfig"
)

const defaultMinPasswordLength int = 6

// OAuthProviderConfiguration holds all config related to external account providers.
type OAuthProviderConfiguration struct {
	ClientID    string `json:"client_id" split_words:"true"`
	Secret      string `json:"secret"`
	RedirectURI string `json:"redirect_uri" split_words:"true"`
	URL         string `json:"url"`
	ApiURL      string `json:"api_url"`
	Enabled     bool   `json:"enabled"`
}

type EmailProviderConfiguration struct {
	Enabled bool `json:"enabled" default:"true"`
}

type SamlProviderConfiguration struct {
	Enabled     bool   `json:"enabled"`
	MetadataURL string `json:"metadata_url" envconfig:"METADATA_URL"`
	APIBase     string `json:"api_base" envconfig:"API_BASE"`
	Name        string `json:"name"`
	SigningCert string `json:"signing_cert" envconfig:"SIGNING_CERT"`
	SigningKey  string `json:"signing_key" envconfig:"SIGNING_KEY"`
}

// DBConfiguration holds all the database related configuration.
type DBConfiguration struct {
	Driver         string `json:"driver" required:"true"`
	URL            string `json:"url" envconfig:"DATABASE_URL" required:"true"`
	MigrationsPath string `json:"migrations_path" split_words:"true" default:"./migrations"`
}

// JWTConfiguration holds all the JWT related configuration.
type JWTConfiguration struct {
	Secret           string   `json:"secret" required:"true"`
	Exp              int      `json:"exp"`
	Aud              string   `json:"aud"`
	AdminGroupName   string   `json:"admin_group_name" split_words:"true"`
	AdminRoles       []string `json:"admin_roles" split_words:"true"`
	DefaultGroupName string   `json:"default_group_name" split_words:"true"`
}

// GlobalConfiguration holds all the configuration that applies to all instances.
type GlobalConfiguration struct {
	API struct {
		Host            string
		Port            int `envconfig:"PORT" default:"8081"`
		Endpoint        string
		RequestIDHeader string `envconfig:"REQUEST_ID_HEADER"`
		ExternalURL     string `json:"external_url" envconfig:"API_EXTERNAL_URL"`
	}
	DB                 DBConfiguration
	External           ProviderConfiguration
	Logging            LoggingConfig `envconfig:"LOG"`
	OperatorToken      string        `split_words:"true" required:"false"`
	MultiInstanceMode  bool
	Tracing            TracingConfig
	SMTP               SMTPConfiguration
	RateLimitHeader    string  `split_words:"true"`
	RateLimitEmailSent float64 `split_words:"true" default:"30"`
}

// EmailContentConfiguration holds the configuration for emails, both subjects and template URLs.
type EmailContentConfiguration struct {
	Invite       string `json:"invite"`
	Confirmation string `json:"confirmation"`
	Recovery     string `json:"recovery"`
	EmailChange  string `json:"email_change" split_words:"true"`
	MagicLink    string `json:"magic_link" split_words:"true"`
}

type ProviderConfiguration struct {
	Apple       OAuthProviderConfiguration `json:"apple"`
	Azure       OAuthProviderConfiguration `json:"azure"`
	Bitbucket   OAuthProviderConfiguration `json:"bitbucket"`
	Discord     OAuthProviderConfiguration `json:"discord"`
	Facebook    OAuthProviderConfiguration `json:"facebook"`
	Github      OAuthProviderConfiguration `json:"github"`
	Gitlab      OAuthProviderConfiguration `json:"gitlab"`
	Google      OAuthProviderConfiguration `json:"google"`
	Notion      OAuthProviderConfiguration `json:"notion"`
	Linkedin    OAuthProviderConfiguration `json:"linkedin"`
	Spotify     OAuthProviderConfiguration `json:"spotify"`
	Slack       OAuthProviderConfiguration `json:"slack"`
	Twitter     OAuthProviderConfiguration `json:"twitter"`
	Twitch      OAuthProviderConfiguration `json:"twitch"`
	Email       EmailProviderConfiguration `json:"email"`
	Phone       PhoneProviderConfiguration `json:"phone"`
	Saml        SamlProviderConfiguration  `json:"saml"`
	Zoom        OAuthProviderConfiguration `json:"zoom"`
	IosBundleId string                     `json:"ios_bundle_id" split_words:"true"`
	RedirectURL string                     `json:"redirect_url"`
}

type SMTPConfiguration struct {
	MaxFrequency time.Duration `json:"max_frequency" split_words:"true"`
	Host         string        `json:"host"`
	Port         int           `json:"port,omitempty" default:"587"`
	User         string        `json:"user"`
	Pass         string        `json:"pass,omitempty"`
	AdminEmail   string        `json:"admin_email" split_words:"true"`
	SenderName   string        `json:"sender_name" split_words:"true"`
}

type MailerConfiguration struct {
	Autoconfirm              bool                      `json:"autoconfirm"`
	Subjects                 EmailContentConfiguration `json:"subjects"`
	Templates                EmailContentConfiguration `json:"templates"`
	URLPaths                 EmailContentConfiguration `json:"url_paths"`
	SecureEmailChangeEnabled bool                      `json:"secure_email_change_enabled" split_words:"true" default:"true"`
	OtpExp                   uint                      `json:"otp_exp" split_words:"true"`
}

type PhoneProviderConfiguration struct {
	Enabled bool `json:"enabled"`
}

type SmsProviderConfiguration struct {
	Autoconfirm  bool                             `json:"autoconfirm"`
	MaxFrequency time.Duration                    `json:"max_frequency" split_words:"true"`
	OtpExp       uint                             `json:"otp_exp" split_words:"true"`
	OtpLength    int                              `json:"otp_length" split_words:"true"`
	Provider     string                           `json:"provider"`
	Template     string                           `json:"template"`
	Twilio       TwilioProviderConfiguration      `json:"twilio"`
	Messagebird  MessagebirdProviderConfiguration `json:"messagebird"`
	Textlocal    TextlocalProviderConfiguration   `json:"textlocal"`
	Vonage       VonageProviderConfiguration      `json:"vonage"`
}

type TwilioProviderConfiguration struct {
	AccountSid        string `json:"account_sid" split_words:"true"`
	AuthToken         string `json:"auth_token" split_words:"true"`
	MessageServiceSid string `json:"message_service_sid" split_words:"true"`
}

type MessagebirdProviderConfiguration struct {
	AccessKey  string `json:"access_key" split_words:"true"`
	Originator string `json:"originator" split_words:"true"`
}

type TextlocalProviderConfiguration struct {
	ApiKey string `json:"api_key" split_words:"true"`
	Sender string `json:"sender" split_words:"true"`
}

type VonageProviderConfiguration struct {
	ApiKey    string `json:"api_key" split_words:"true"`
	ApiSecret string `json:"api_secret" split_words:"true"`
	From      string `json:"from" split_words:"true"`
}

type CaptchaConfiguration struct {
	Enabled  bool   `json:"enabled" default:"false"`
	Provider string `json:"provider" default:"hcaptcha"`
	Secret   string `json:"provider_secret"`
}

type SecurityConfiguration struct {
	Captcha                     CaptchaConfiguration `json:"captcha"`
	RefreshTokenRotationEnabled bool                 `json:"refresh_token_rotation_enabled" split_words:"true" default:"true"`
}

// Configuration holds all the per-instance configuration.
type Configuration struct {
	SiteURL           string                   `json:"site_url" split_words:"true" required:"true"`
	URIAllowList      []string                 `json:"uri_allow_list" split_words:"true"`
<<<<<<< HEAD
	AllowedOrigins    []string                 `json:"allowed_origins"`
	PasswordMinLength int                      `json:"password_min_length" default:"6"`
=======
	PasswordMinLength int                      `json:"password_min_length" split_words:"true"`
>>>>>>> 2966dfc1
	JWT               JWTConfiguration         `json:"jwt"`
	SMTP              SMTPConfiguration        `json:"smtp"`
	Mailer            MailerConfiguration      `json:"mailer"`
	External          ProviderConfiguration    `json:"external"`
	Sms               SmsProviderConfiguration `json:"sms"`
	DisableSignup     bool                     `json:"disable_signup" split_words:"true"`
	Webhook           WebhookConfig            `json:"webhook" split_words:"true"`
	Security          SecurityConfiguration    `json:"security"`
	Cookie            struct {
		Key      string `json:"key"`
		Domain   string `json:"domain"`
		Duration int    `json:"duration"`
	} `json:"cookies"`
}

func loadEnvironment(filename string) error {
	var err error
	if filename != "" {
		err = godotenv.Load(filename)
	} else {
		err = godotenv.Load()
		// handle if .env file does not exist, this is OK
		if os.IsNotExist(err) {
			return nil
		}
	}
	return err
}

type WebhookConfig struct {
	URL        string   `json:"url"`
	Retries    int      `json:"retries"`
	TimeoutSec int      `json:"timeout_sec"`
	Secret     string   `json:"secret"`
	Events     []string `json:"events"`
}

func (w *WebhookConfig) HasEvent(event string) bool {
	for _, name := range w.Events {
		if event == name {
			return true
		}
	}
	return false
}

// LoadGlobal loads configuration from file and environment variables.
func LoadGlobal(filename string) (*GlobalConfiguration, error) {
	if err := loadEnvironment(filename); err != nil {
		return nil, err
	}

	config := new(GlobalConfiguration)
	if err := envconfig.Process("gotrue", config); err != nil {
		return nil, err
	}

	if _, err := ConfigureLogging(&config.Logging); err != nil {
		return nil, err
	}

	ConfigureTracing(&config.Tracing)

	if config.SMTP.MaxFrequency == 0 {
		config.SMTP.MaxFrequency = 1 * time.Minute
	}
	return config, nil
}

// LoadConfig loads per-instance configuration.
func LoadConfig(filename string) (*Configuration, error) {
	if err := loadEnvironment(filename); err != nil {
		return nil, err
	}

	config := new(Configuration)
	if err := envconfig.Process("gotrue", config); err != nil {
		return nil, err
	}
	config.ApplyDefaults()
	return config, nil
}

// ApplyDefaults sets defaults for a Configuration
func (config *Configuration) ApplyDefaults() {
	if config.JWT.AdminGroupName == "" {
		config.JWT.AdminGroupName = "admin"
	}

	if config.JWT.AdminRoles == nil || len(config.JWT.AdminRoles) == 0 {
		config.JWT.AdminRoles = []string{"service_role", "supabase_admin"}
	}

	if config.JWT.Exp == 0 {
		config.JWT.Exp = 3600
	}

	if config.Mailer.URLPaths.Invite == "" {
		config.Mailer.URLPaths.Invite = "/"
	}

	if config.Mailer.URLPaths.Confirmation == "" {
		config.Mailer.URLPaths.Confirmation = "/"
	}

	if config.Mailer.URLPaths.Recovery == "" {
		config.Mailer.URLPaths.Recovery = "/"
	}

	if config.Mailer.URLPaths.EmailChange == "" {
		config.Mailer.URLPaths.EmailChange = "/"
	}

	if config.Mailer.OtpExp == 0 {
		config.Mailer.OtpExp = 86400 // 1 day
	}

	if config.SMTP.MaxFrequency == 0 {
		config.SMTP.MaxFrequency = 1 * time.Minute
	}

	if config.Sms.MaxFrequency == 0 {
		config.Sms.MaxFrequency = 1 * time.Minute
	}

	if config.Sms.OtpExp == 0 {
		config.Sms.OtpExp = 60
	}

	if config.Sms.OtpLength == 0 || config.Sms.OtpLength < 6 || config.Sms.OtpLength > 10 {
		// 6-digit otp by default
		config.Sms.OtpLength = 6
	}

	if len(config.Sms.Template) == 0 {
		config.Sms.Template = ""
	}

	if config.Cookie.Key == "" {
		config.Cookie.Key = "sb"
	}

	if config.Cookie.Domain == "" {
		config.Cookie.Domain = ""
	}

	if config.Cookie.Duration == 0 {
		config.Cookie.Duration = 86400
	}

	if config.URIAllowList == nil {
		config.URIAllowList = []string{}
	}

<<<<<<< HEAD
	if config.AllowedOrigins == nil {
		urls := append(config.URIAllowList, config.SiteURL)
		m := make(map[string]bool)
		for _, u := range urls {
			if url, err := url.Parse(u); err == nil {
				var urlname string
				if url.Port() == "" {
					urlname = fmt.Sprintf("%v://%v", url.Scheme, url.Hostname())
				} else {
					// for localhost
					urlname = fmt.Sprintf("%v://%v:%v", url.Scheme, url.Hostname(), url.Port())
				}
				if _, ok := m[urlname]; !ok && len(url.Hostname()) != 0 {
					m[urlname] = true
				}
			}
		}
		for urlString := range m {
			config.AllowedOrigins = append(config.AllowedOrigins, urlString)
		}
		if len(config.AllowedOrigins) == 0 {
			config.AllowedOrigins = []string{"*"}
		}
=======
	if config.PasswordMinLength < defaultMinPasswordLength {
		config.PasswordMinLength = defaultMinPasswordLength
>>>>>>> 2966dfc1
	}
}

func (config *Configuration) Value() (driver.Value, error) {
	data, err := json.Marshal(config)
	if err != nil {
		return driver.Value(""), err
	}
	return driver.Value(string(data)), nil
}

func (config *Configuration) Scan(src interface{}) error {
	var source []byte
	switch v := src.(type) {
	case string:
		source = []byte(v)
	case []byte:
		source = v
	default:
		return errors.New("Invalid data type for Configuration")
	}

	if len(source) == 0 {
		source = []byte("{}")
	}
	return json.Unmarshal(source, &config)
}

func (o *OAuthProviderConfiguration) Validate() error {
	if !o.Enabled {
		return errors.New("Provider is not enabled")
	}
	if o.ClientID == "" {
		return errors.New("Missing Oauth client ID")
	}
	if o.Secret == "" {
		return errors.New("Missing Oauth secret")
	}
	if o.RedirectURI == "" {
		return errors.New("Missing redirect URI")
	}
	return nil
}

func (t *TwilioProviderConfiguration) Validate() error {
	if t.AccountSid == "" {
		return errors.New("Missing Twilio account SID")
	}
	if t.AuthToken == "" {
		return errors.New("Missing Twilio auth token")
	}
	if t.MessageServiceSid == "" {
		return errors.New("Missing Twilio message service SID or Twilio phone number")
	}
	return nil
}

func (t *MessagebirdProviderConfiguration) Validate() error {
	if t.AccessKey == "" {
		return errors.New("Missing Messagebird access key")
	}
	if t.Originator == "" {
		return errors.New("Missing Messagebird originator")
	}
	return nil
}

func (t *TextlocalProviderConfiguration) Validate() error {
	if t.ApiKey == "" {
		return errors.New("Missing Textlocal API key")
	}
	if t.Sender == "" {
		return errors.New("Missing Textlocal sender")
	}
	return nil
}

func (t *VonageProviderConfiguration) Validate() error {
	if t.ApiKey == "" {
		return errors.New("Missing Vonage API key")
	}
	if t.ApiSecret == "" {
		return errors.New("Missing Vonage API secret")
	}
	if t.From == "" {
		return errors.New("Missing Vonage 'from' parameter")
	}
	return nil
}<|MERGE_RESOLUTION|>--- conflicted
+++ resolved
@@ -180,12 +180,8 @@
 type Configuration struct {
 	SiteURL           string                   `json:"site_url" split_words:"true" required:"true"`
 	URIAllowList      []string                 `json:"uri_allow_list" split_words:"true"`
-<<<<<<< HEAD
 	AllowedOrigins    []string                 `json:"allowed_origins"`
-	PasswordMinLength int                      `json:"password_min_length" default:"6"`
-=======
 	PasswordMinLength int                      `json:"password_min_length" split_words:"true"`
->>>>>>> 2966dfc1
 	JWT               JWTConfiguration         `json:"jwt"`
 	SMTP              SMTPConfiguration        `json:"smtp"`
 	Mailer            MailerConfiguration      `json:"mailer"`
@@ -340,7 +336,6 @@
 		config.URIAllowList = []string{}
 	}
 
-<<<<<<< HEAD
 	if config.AllowedOrigins == nil {
 		urls := append(config.URIAllowList, config.SiteURL)
 		m := make(map[string]bool)
@@ -364,10 +359,10 @@
 		if len(config.AllowedOrigins) == 0 {
 			config.AllowedOrigins = []string{"*"}
 		}
-=======
+	}
+
 	if config.PasswordMinLength < defaultMinPasswordLength {
 		config.PasswordMinLength = defaultMinPasswordLength
->>>>>>> 2966dfc1
 	}
 }
 
