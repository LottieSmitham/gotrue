package conf

import (
	"database/sql/driver"
	"encoding/json"
	"errors"
	"os"
	"time"

	"github.com/gobwas/glob"
	"github.com/joho/godotenv"
	"github.com/kelseyhightower/envconfig"
)

const defaultMinPasswordLength int = 6

// OAuthProviderConfiguration holds all config related to external account providers.
type OAuthProviderConfiguration struct {
	ClientID    string `json:"client_id" split_words:"true"`
	Secret      string `json:"secret"`
	RedirectURI string `json:"redirect_uri" split_words:"true"`
	URL         string `json:"url"`
	ApiURL      string `json:"api_url" split_words:"true"`
	Enabled     bool   `json:"enabled"`
}

type EmailProviderConfiguration struct {
	Enabled bool `json:"enabled" default:"true"`
}

type SamlProviderConfiguration struct {
	Enabled     bool   `json:"enabled"`
	MetadataURL string `json:"metadata_url" envconfig:"METADATA_URL"`
	APIBase     string `json:"api_base" envconfig:"API_BASE"`
	Name        string `json:"name"`
	SigningCert string `json:"signing_cert" envconfig:"SIGNING_CERT"`
	SigningKey  string `json:"signing_key" envconfig:"SIGNING_KEY"`
}

// DBConfiguration holds all the database related configuration.
type DBConfiguration struct {
	Driver string `json:"driver" required:"true"`
	URL    string `json:"url" envconfig:"DATABASE_URL" required:"true"`

	// MaxPoolSize defaults to 0 (unlimited).
	MaxPoolSize    int    `json:"max_pool_size" split_words:"true"`
	MigrationsPath string `json:"migrations_path" split_words:"true" default:"./migrations"`
}

// JWTConfiguration holds all the JWT related configuration.
type JWTConfiguration struct {
	Secret           string   `json:"secret" required:"true"`
	Exp              int      `json:"exp"`
	Aud              string   `json:"aud"`
	AdminGroupName   string   `json:"admin_group_name" split_words:"true"`
	AdminRoles       []string `json:"admin_roles" split_words:"true"`
	DefaultGroupName string   `json:"default_group_name" split_words:"true"`
}

// GlobalConfiguration holds all the configuration that applies to all instances.
type GlobalConfiguration struct {
	API struct {
		Host            string
		Port            int `envconfig:"PORT" default:"8081"`
		Endpoint        string
		RequestIDHeader string `envconfig:"REQUEST_ID_HEADER"`
		ExternalURL     string `json:"external_url" envconfig:"API_EXTERNAL_URL"`
	}
	DB                    DBConfiguration
	External              ProviderConfiguration
	Logging               LoggingConfig `envconfig:"LOG"`
	OperatorToken         string        `split_words:"true" required:"false"`
	MultiInstanceMode     bool
	Tracing               TracingConfig
	SMTP                  SMTPConfiguration
	RateLimitHeader       string  `split_words:"true"`
	RateLimitEmailSent    float64 `split_words:"true" default:"30"`
	RateLimitVerify       float64 `split_words:"true" default:"30"`
	RateLimitTokenRefresh float64 `split_words:"true" default:"30"`
}

// EmailContentConfiguration holds the configuration for emails, both subjects and template URLs.
type EmailContentConfiguration struct {
	Invite           string `json:"invite"`
	Confirmation     string `json:"confirmation"`
	Recovery         string `json:"recovery"`
	EmailChange      string `json:"email_change" split_words:"true"`
	MagicLink        string `json:"magic_link" split_words:"true"`
	Reauthentication string `json:"reauthentication"`
}

type ProviderConfiguration struct {
	Apple       OAuthProviderConfiguration `json:"apple"`
	Azure       OAuthProviderConfiguration `json:"azure"`
	Bitbucket   OAuthProviderConfiguration `json:"bitbucket"`
	Discord     OAuthProviderConfiguration `json:"discord"`
	Facebook    OAuthProviderConfiguration `json:"facebook"`
	Github      OAuthProviderConfiguration `json:"github"`
	Gitlab      OAuthProviderConfiguration `json:"gitlab"`
	Google      OAuthProviderConfiguration `json:"google"`
	Notion      OAuthProviderConfiguration `json:"notion"`
	Keycloak    OAuthProviderConfiguration `json:"keycloak"`
	Linkedin    OAuthProviderConfiguration `json:"linkedin"`
	Spotify     OAuthProviderConfiguration `json:"spotify"`
	Slack       OAuthProviderConfiguration `json:"slack"`
	Twitter     OAuthProviderConfiguration `json:"twitter"`
	Twitch      OAuthProviderConfiguration `json:"twitch"`
	WorkOS      OAuthProviderConfiguration `json:"workos"`
	Email       EmailProviderConfiguration `json:"email"`
	Phone       PhoneProviderConfiguration `json:"phone"`
	Saml        SamlProviderConfiguration  `json:"saml"`
	Zoom        OAuthProviderConfiguration `json:"zoom"`
	IosBundleId string                     `json:"ios_bundle_id" split_words:"true"`
	RedirectURL string                     `json:"redirect_url"`
}

type SMTPConfiguration struct {
	MaxFrequency time.Duration `json:"max_frequency" split_words:"true"`
	Host         string        `json:"host"`
	Port         int           `json:"port,omitempty" default:"587"`
	User         string        `json:"user"`
	Pass         string        `json:"pass,omitempty"`
	AdminEmail   string        `json:"admin_email" split_words:"true"`
	SenderName   string        `json:"sender_name" split_words:"true"`
}

type MailerConfiguration struct {
	Autoconfirm              bool                      `json:"autoconfirm"`
	Subjects                 EmailContentConfiguration `json:"subjects"`
	Templates                EmailContentConfiguration `json:"templates"`
	URLPaths                 EmailContentConfiguration `json:"url_paths"`
	SecureEmailChangeEnabled bool                      `json:"secure_email_change_enabled" split_words:"true" default:"true"`
	OtpExp                   uint                      `json:"otp_exp" split_words:"true"`
}

type PhoneProviderConfiguration struct {
	Enabled bool `json:"enabled"`
}

type SmsProviderConfiguration struct {
	Autoconfirm  bool                             `json:"autoconfirm"`
	MaxFrequency time.Duration                    `json:"max_frequency" split_words:"true"`
	OtpExp       uint                             `json:"otp_exp" split_words:"true"`
	OtpLength    int                              `json:"otp_length" split_words:"true"`
	Provider     string                           `json:"provider"`
	Template     string                           `json:"template"`
	Twilio       TwilioProviderConfiguration      `json:"twilio"`
	Messagebird  MessagebirdProviderConfiguration `json:"messagebird"`
	Textlocal    TextlocalProviderConfiguration   `json:"textlocal"`
	Vonage       VonageProviderConfiguration      `json:"vonage"`
}

type TwilioProviderConfiguration struct {
	AccountSid        string `json:"account_sid" split_words:"true"`
	AuthToken         string `json:"auth_token" split_words:"true"`
	MessageServiceSid string `json:"message_service_sid" split_words:"true"`
}

type MessagebirdProviderConfiguration struct {
	AccessKey  string `json:"access_key" split_words:"true"`
	Originator string `json:"originator" split_words:"true"`
}

type TextlocalProviderConfiguration struct {
	ApiKey string `json:"api_key" split_words:"true"`
	Sender string `json:"sender" split_words:"true"`
}

type VonageProviderConfiguration struct {
	ApiKey    string `json:"api_key" split_words:"true"`
	ApiSecret string `json:"api_secret" split_words:"true"`
	From      string `json:"from" split_words:"true"`
}

type CaptchaConfiguration struct {
	Enabled  bool   `json:"enabled" default:"false"`
	Provider string `json:"provider" default:"hcaptcha"`
	Secret   string `json:"provider_secret"`
}

type SecurityConfiguration struct {
	Captcha                               CaptchaConfiguration `json:"captcha"`
	RefreshTokenRotationEnabled           bool                 `json:"refresh_token_rotation_enabled" split_words:"true" default:"true"`
	RefreshTokenReuseInterval             int                  `json:"refresh_token_reuse_interval" split_words:"true"`
	UpdatePasswordRequireReauthentication bool                 `json:"update_password_require_reauthentication" split_words:"true"`
}

// Configuration holds all the per-instance configuration.
type Configuration struct {
<<<<<<< HEAD
	SiteURL           string                   `json:"site_url" split_words:"true" required:"true"`
	URIAllowList      []string                 `json:"uri_allow_list" split_words:"true"`
	AllowedOrigins    []string                 `json:"allowed_origins" split_words:"true"`
=======
	SiteURL           string   `json:"site_url" split_words:"true" required:"true"`
	URIAllowList      []string `json:"uri_allow_list" split_words:"true"`
	URIAllowListMap   map[string]glob.Glob
>>>>>>> 0177301d
	PasswordMinLength int                      `json:"password_min_length" split_words:"true"`
	JWT               JWTConfiguration         `json:"jwt"`
	SMTP              SMTPConfiguration        `json:"smtp"`
	Mailer            MailerConfiguration      `json:"mailer"`
	External          ProviderConfiguration    `json:"external"`
	Sms               SmsProviderConfiguration `json:"sms"`
	DisableSignup     bool                     `json:"disable_signup" split_words:"true"`
	Webhook           WebhookConfig            `json:"webhook" split_words:"true"`
	Security          SecurityConfiguration    `json:"security"`
	Cookie            struct {
		Key      string `json:"key"`
		Domain   string `json:"domain"`
		Duration int    `json:"duration"`
	} `json:"cookies"`
}

func loadEnvironment(filename string) error {
	var err error
	if filename != "" {
		err = godotenv.Overload(filename)
	} else {
		err = godotenv.Load()
		// handle if .env file does not exist, this is OK
		if os.IsNotExist(err) {
			return nil
		}
	}
	return err
}

type WebhookConfig struct {
	URL        string   `json:"url"`
	Retries    int      `json:"retries"`
	TimeoutSec int      `json:"timeout_sec"`
	Secret     string   `json:"secret"`
	Events     []string `json:"events"`
}

func (w *WebhookConfig) HasEvent(event string) bool {
	for _, name := range w.Events {
		if event == name {
			return true
		}
	}
	return false
}

// LoadGlobal loads configuration from file and environment variables.
func LoadGlobal(filename string) (*GlobalConfiguration, error) {
	if err := loadEnvironment(filename); err != nil {
		return nil, err
	}

	config := new(GlobalConfiguration)
	if err := envconfig.Process("gotrue", config); err != nil {
		return nil, err
	}

	if _, err := ConfigureLogging(&config.Logging); err != nil {
		return nil, err
	}

	ConfigureTracing(&config.Tracing)

	if config.SMTP.MaxFrequency == 0 {
		config.SMTP.MaxFrequency = 1 * time.Minute
	}
	return config, nil
}

// LoadConfig loads per-instance configuration.
func LoadConfig(filename string) (*Configuration, error) {
	if err := loadEnvironment(filename); err != nil {
		return nil, err
	}

	config := new(Configuration)
	if err := envconfig.Process("gotrue", config); err != nil {
		return nil, err
	}
	config.ApplyDefaults()
	return config, nil
}

// ApplyDefaults sets defaults for a Configuration
func (config *Configuration) ApplyDefaults() {
	if config.JWT.AdminGroupName == "" {
		config.JWT.AdminGroupName = "admin"
	}

	if config.JWT.AdminRoles == nil || len(config.JWT.AdminRoles) == 0 {
		config.JWT.AdminRoles = []string{"service_role", "supabase_admin"}
	}

	if config.JWT.Exp == 0 {
		config.JWT.Exp = 3600
	}

	if config.Mailer.URLPaths.Invite == "" {
		config.Mailer.URLPaths.Invite = "/"
	}

	if config.Mailer.URLPaths.Confirmation == "" {
		config.Mailer.URLPaths.Confirmation = "/"
	}

	if config.Mailer.URLPaths.Recovery == "" {
		config.Mailer.URLPaths.Recovery = "/"
	}

	if config.Mailer.URLPaths.EmailChange == "" {
		config.Mailer.URLPaths.EmailChange = "/"
	}

	if config.Mailer.OtpExp == 0 {
		config.Mailer.OtpExp = 86400 // 1 day
	}

	if config.SMTP.MaxFrequency == 0 {
		config.SMTP.MaxFrequency = 1 * time.Minute
	}

	if config.Sms.MaxFrequency == 0 {
		config.Sms.MaxFrequency = 1 * time.Minute
	}

	if config.Sms.OtpExp == 0 {
		config.Sms.OtpExp = 60
	}

	if config.Sms.OtpLength == 0 || config.Sms.OtpLength < 6 || config.Sms.OtpLength > 10 {
		// 6-digit otp by default
		config.Sms.OtpLength = 6
	}

	if len(config.Sms.Template) == 0 {
		config.Sms.Template = ""
	}

	if config.Cookie.Key == "" {
		config.Cookie.Key = "sb"
	}

	if config.Cookie.Domain == "" {
		config.Cookie.Domain = ""
	}

	if config.Cookie.Duration == 0 {
		config.Cookie.Duration = 86400
	}

	if config.URIAllowList == nil {
		config.URIAllowList = []string{}
	}
<<<<<<< HEAD

	if config.AllowedOrigins == nil || len(config.AllowedOrigins) == 0 {
		config.AllowedOrigins = []string{"*"}
	}

=======
	if config.URIAllowList != nil {
		config.URIAllowListMap = make(map[string]glob.Glob)
		for _, uri := range config.URIAllowList {
			g := glob.MustCompile(uri, '.', '/')
			config.URIAllowListMap[uri] = g
		}
	}
>>>>>>> 0177301d
	if config.PasswordMinLength < defaultMinPasswordLength {
		config.PasswordMinLength = defaultMinPasswordLength
	}
}

func (config *Configuration) Value() (driver.Value, error) {
	data, err := json.Marshal(config)
	if err != nil {
		return driver.Value(""), err
	}
	return driver.Value(string(data)), nil
}

func (config *Configuration) Scan(src interface{}) error {
	var source []byte
	switch v := src.(type) {
	case string:
		source = []byte(v)
	case []byte:
		source = v
	default:
		return errors.New("Invalid data type for Configuration")
	}

	if len(source) == 0 {
		source = []byte("{}")
	}
	return json.Unmarshal(source, &config)
}

func (o *OAuthProviderConfiguration) Validate() error {
	if !o.Enabled {
		return errors.New("Provider is not enabled")
	}
	if o.ClientID == "" {
		return errors.New("Missing Oauth client ID")
	}
	if o.Secret == "" {
		return errors.New("Missing Oauth secret")
	}
	if o.RedirectURI == "" {
		return errors.New("Missing redirect URI")
	}
	return nil
}

func (t *TwilioProviderConfiguration) Validate() error {
	if t.AccountSid == "" {
		return errors.New("Missing Twilio account SID")
	}
	if t.AuthToken == "" {
		return errors.New("Missing Twilio auth token")
	}
	if t.MessageServiceSid == "" {
		return errors.New("Missing Twilio message service SID or Twilio phone number")
	}
	return nil
}

func (t *MessagebirdProviderConfiguration) Validate() error {
	if t.AccessKey == "" {
		return errors.New("Missing Messagebird access key")
	}
	if t.Originator == "" {
		return errors.New("Missing Messagebird originator")
	}
	return nil
}

func (t *TextlocalProviderConfiguration) Validate() error {
	if t.ApiKey == "" {
		return errors.New("Missing Textlocal API key")
	}
	if t.Sender == "" {
		return errors.New("Missing Textlocal sender")
	}
	return nil
}

func (t *VonageProviderConfiguration) Validate() error {
	if t.ApiKey == "" {
		return errors.New("Missing Vonage API key")
	}
	if t.ApiSecret == "" {
		return errors.New("Missing Vonage API secret")
	}
	if t.From == "" {
		return errors.New("Missing Vonage 'from' parameter")
	}
	return nil
}<|MERGE_RESOLUTION|>--- conflicted
+++ resolved
@@ -187,15 +187,10 @@
 
 // Configuration holds all the per-instance configuration.
 type Configuration struct {
-<<<<<<< HEAD
-	SiteURL           string                   `json:"site_url" split_words:"true" required:"true"`
-	URIAllowList      []string                 `json:"uri_allow_list" split_words:"true"`
-	AllowedOrigins    []string                 `json:"allowed_origins" split_words:"true"`
-=======
 	SiteURL           string   `json:"site_url" split_words:"true" required:"true"`
 	URIAllowList      []string `json:"uri_allow_list" split_words:"true"`
 	URIAllowListMap   map[string]glob.Glob
->>>>>>> 0177301d
+	AllowedOrigins    []string                 `json:"allowed_origins" split_words:"true"`
 	PasswordMinLength int                      `json:"password_min_length" split_words:"true"`
 	JWT               JWTConfiguration         `json:"jwt"`
 	SMTP              SMTPConfiguration        `json:"smtp"`
@@ -350,13 +345,11 @@
 	if config.URIAllowList == nil {
 		config.URIAllowList = []string{}
 	}
-<<<<<<< HEAD
 
 	if config.AllowedOrigins == nil || len(config.AllowedOrigins) == 0 {
 		config.AllowedOrigins = []string{"*"}
 	}
 
-=======
 	if config.URIAllowList != nil {
 		config.URIAllowListMap = make(map[string]glob.Glob)
 		for _, uri := range config.URIAllowList {
@@ -364,7 +357,7 @@
 			config.URIAllowListMap[uri] = g
 		}
 	}
->>>>>>> 0177301d
+
 	if config.PasswordMinLength < defaultMinPasswordLength {
 		config.PasswordMinLength = defaultMinPasswordLength
 	}
