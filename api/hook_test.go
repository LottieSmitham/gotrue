--- conflicted
+++ resolved
@@ -144,18 +144,12 @@
 	}()
 	defaultTimeout = time.Millisecond * 10
 
-<<<<<<< HEAD
-=======
 	var mu sync.Mutex
->>>>>>> 6399fb04
 	var callCount int
 	svr := httptest.NewServer(http.HandlerFunc(func(w http.ResponseWriter, r *http.Request) {
 		mu.Lock()
 		callCount++
-<<<<<<< HEAD
-=======
 		mu.Unlock()
->>>>>>> 6399fb04
 		time.Sleep(20 * time.Millisecond)
 	}))
 
