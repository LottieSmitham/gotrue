package api

import (
	"bytes"
	"encoding/json"
	"net/http"
	"net/http/httptest"
	"os"
	"testing"
	"time"

	"github.com/netlify/gotrue/conf"
	"github.com/netlify/gotrue/models"
	"github.com/stretchr/testify/assert"
	"github.com/stretchr/testify/require"
	"github.com/stretchr/testify/suite"
)

type TokenTestSuite struct {
	suite.Suite
	API    *API
	Config *conf.GlobalConfiguration

	RefreshToken *models.RefreshToken
}

func TestToken(t *testing.T) {
	os.Setenv("GOTRUE_RATE_LIMIT_HEADER", "My-Custom-Header")
	api, config, err := setupAPIForTest()
	require.NoError(t, err)

	ts := &TokenTestSuite{
		API:    api,
		Config: config,
	}
	defer api.db.Close()

	suite.Run(t, ts)
}

func (ts *TokenTestSuite) SetupTest() {
	ts.RefreshToken = nil
	models.TruncateAll(ts.API.db)

	// Create user & refresh token
	u, err := models.NewUser("12345678", "test@example.com", "password", ts.Config.JWT.Aud, nil)
	require.NoError(ts.T(), err, "Error creating test user model")
	t := time.Now()
	u.EmailConfirmedAt = &t
	u.BannedUntil = nil
	require.NoError(ts.T(), ts.API.db.Create(u), "Error saving new test user")

<<<<<<< HEAD
	ts.RefreshToken, err = models.GrantAuthenticatedUser(ts.API.db, u, "")
=======
	ts.RefreshToken, err = models.GrantAuthenticatedUser(ts.API.db, u, models.GrantParams{})
>>>>>>> 65d45263
	require.NoError(ts.T(), err, "Error creating refresh token")
}

func (ts *TokenTestSuite) TestRateLimitTokenRefresh() {
	var buffer bytes.Buffer
	req := httptest.NewRequest(http.MethodPost, "http://localhost/token", &buffer)
	req.Header.Set("Content-Type", "application/json")
	req.Header.Set("My-Custom-Header", "1.2.3.4")

	// It rate limits after 30 requests
	for i := 0; i < 30; i++ {
		w := httptest.NewRecorder()
		ts.API.handler.ServeHTTP(w, req)
		assert.Equal(ts.T(), http.StatusBadRequest, w.Code)
	}
	w := httptest.NewRecorder()
	ts.API.handler.ServeHTTP(w, req)
	assert.Equal(ts.T(), http.StatusTooManyRequests, w.Code)

	// It ignores X-Forwarded-For by default
	req.Header.Set("X-Forwarded-For", "1.1.1.1")
	w = httptest.NewRecorder()
	ts.API.handler.ServeHTTP(w, req)
	assert.Equal(ts.T(), http.StatusTooManyRequests, w.Code)

	// It doesn't rate limit a new value for the limited header
	req = httptest.NewRequest(http.MethodPost, "http://localhost/token", &buffer)
	req.Header.Set("Content-Type", "application/json")
	req.Header.Set("My-Custom-Header", "5.6.7.8")
	w = httptest.NewRecorder()
	ts.API.handler.ServeHTTP(w, req)
	assert.Equal(ts.T(), http.StatusBadRequest, w.Code)
}

func (ts *TokenTestSuite) TestTokenPasswordGrantSuccess() {
	var buffer bytes.Buffer
	require.NoError(ts.T(), json.NewEncoder(&buffer).Encode(map[string]interface{}{
		"email":    "test@example.com",
		"password": "password",
	}))

	req := httptest.NewRequest(http.MethodPost, "http://localhost/token?grant_type=password", &buffer)
	req.Header.Set("Content-Type", "application/json")

	w := httptest.NewRecorder()
	ts.API.handler.ServeHTTP(w, req)
	assert.Equal(ts.T(), http.StatusOK, w.Code)
}

func (ts *TokenTestSuite) TestTokenRefreshTokenGrantSuccess() {
	var buffer bytes.Buffer
	require.NoError(ts.T(), json.NewEncoder(&buffer).Encode(map[string]interface{}{
		"refresh_token": ts.RefreshToken.Token,
	}))

	req := httptest.NewRequest(http.MethodPost, "http://localhost/token?grant_type=refresh_token", &buffer)
	req.Header.Set("Content-Type", "application/json")

	w := httptest.NewRecorder()
	ts.API.handler.ServeHTTP(w, req)
	assert.Equal(ts.T(), http.StatusOK, w.Code)
}

func (ts *TokenTestSuite) TestTokenPasswordGrantFailure() {
	u := ts.createBannedUser()

	var buffer bytes.Buffer
	require.NoError(ts.T(), json.NewEncoder(&buffer).Encode(map[string]interface{}{
		"email":    u.GetEmail(),
		"password": "password",
	}))

	req := httptest.NewRequest(http.MethodPost, "http://localhost/token?grant_type=password", &buffer)
	req.Header.Set("Content-Type", "application/json")

	w := httptest.NewRecorder()
	ts.API.handler.ServeHTTP(w, req)
	assert.Equal(ts.T(), http.StatusBadRequest, w.Code)
}

func (ts *TokenTestSuite) TestTokenRefreshTokenGrantFailure() {
	_ = ts.createBannedUser()

	var buffer bytes.Buffer
	require.NoError(ts.T(), json.NewEncoder(&buffer).Encode(map[string]interface{}{
		"refresh_token": ts.RefreshToken.Token,
	}))

	req := httptest.NewRequest(http.MethodPost, "http://localhost/token?grant_type=refresh_token", &buffer)
	req.Header.Set("Content-Type", "application/json")

	w := httptest.NewRecorder()
	ts.API.handler.ServeHTTP(w, req)
	assert.Equal(ts.T(), http.StatusBadRequest, w.Code)
}

func (ts *TokenTestSuite) TestTokenRefreshTokenRotation() {
	u, err := models.NewUser("", "foo@example.com", "password", ts.Config.JWT.Aud, nil)
	require.NoError(ts.T(), err, "Error creating test user model")
	t := time.Now()
	u.EmailConfirmedAt = &t
	require.NoError(ts.T(), ts.API.db.Create(u), "Error saving foo user")
<<<<<<< HEAD
	first, err := models.GrantAuthenticatedUser(ts.API.db, u, "")
=======
	first, err := models.GrantAuthenticatedUser(ts.API.db, u, models.GrantParams{})
>>>>>>> 65d45263
	require.NoError(ts.T(), err)
	second, err := models.GrantRefreshTokenSwap(&http.Request{}, ts.API.db, u, first)
	require.NoError(ts.T(), err)
	third, err := models.GrantRefreshTokenSwap(&http.Request{}, ts.API.db, u, second)
	require.NoError(ts.T(), err)

	cases := []struct {
		desc                        string
		refreshTokenRotationEnabled bool
		reuseInterval               int
		refreshToken                string
		expectedCode                int
		expectedBody                map[string]interface{}
	}{
		{
			"Valid refresh within reuse interval",
			true,
			30,
			second.Token,
			http.StatusOK,
			map[string]interface{}{
				"refresh_token": third.Token,
			},
		},
		{
			"Invalid refresh, first token is not the previous revoked token",
			true,
			0,
			first.Token,
			http.StatusBadRequest,
			map[string]interface{}{
				"error":             "invalid_grant",
				"error_description": "Invalid Refresh Token",
			},
		},
		{
			"Invalid refresh, revoked third token",
			true,
			0,
			second.Token,
			http.StatusBadRequest,
			map[string]interface{}{
				"error":             "invalid_grant",
				"error_description": "Invalid Refresh Token",
			},
		},
		{
			"Invalid refresh, third token revoked by previous case",
			true,
			30,
			third.Token,
			http.StatusBadRequest,
			map[string]interface{}{
				"error":             "invalid_grant",
				"error_description": "Invalid Refresh Token",
			},
		},
	}

	for _, c := range cases {
		ts.Run(c.desc, func() {
			ts.Config.Security.RefreshTokenRotationEnabled = c.refreshTokenRotationEnabled
			ts.Config.Security.RefreshTokenReuseInterval = c.reuseInterval
			var buffer bytes.Buffer
			require.NoError(ts.T(), json.NewEncoder(&buffer).Encode(map[string]interface{}{
				"refresh_token": c.refreshToken,
			}))
			req := httptest.NewRequest(http.MethodPost, "http://localhost/token?grant_type=refresh_token", &buffer)
			req.Header.Set("Content-Type", "application/json")
			w := httptest.NewRecorder()
			ts.API.handler.ServeHTTP(w, req)
			assert.Equal(ts.T(), c.expectedCode, w.Code)

			data := make(map[string]interface{})
			require.NoError(ts.T(), json.NewDecoder(w.Body).Decode(&data))
			for k, v := range c.expectedBody {
				require.Equal(ts.T(), v, data[k])
			}
		})
	}
}

func (ts *TokenTestSuite) createBannedUser() *models.User {
	u, err := models.NewUser("", "banned@example.com", "password", ts.Config.JWT.Aud, nil)
	require.NoError(ts.T(), err, "Error creating test user model")
	t := time.Now()
	u.EmailConfirmedAt = &t
	t = t.Add(24 * time.Hour)
	u.BannedUntil = &t
	require.NoError(ts.T(), ts.API.db.Create(u), "Error saving new test banned user")

<<<<<<< HEAD
	ts.RefreshToken, err = models.GrantAuthenticatedUser(ts.API.db, u, "")
=======
	ts.RefreshToken, err = models.GrantAuthenticatedUser(ts.API.db, u, models.GrantParams{})
>>>>>>> 65d45263
	require.NoError(ts.T(), err, "Error creating refresh token")

	return u
}<|MERGE_RESOLUTION|>--- conflicted
+++ resolved
@@ -50,11 +50,7 @@
 	u.BannedUntil = nil
 	require.NoError(ts.T(), ts.API.db.Create(u), "Error saving new test user")
 
-<<<<<<< HEAD
-	ts.RefreshToken, err = models.GrantAuthenticatedUser(ts.API.db, u, "")
-=======
 	ts.RefreshToken, err = models.GrantAuthenticatedUser(ts.API.db, u, models.GrantParams{})
->>>>>>> 65d45263
 	require.NoError(ts.T(), err, "Error creating refresh token")
 }
 
@@ -157,11 +153,8 @@
 	t := time.Now()
 	u.EmailConfirmedAt = &t
 	require.NoError(ts.T(), ts.API.db.Create(u), "Error saving foo user")
-<<<<<<< HEAD
-	first, err := models.GrantAuthenticatedUser(ts.API.db, u, "")
-=======
+
 	first, err := models.GrantAuthenticatedUser(ts.API.db, u, models.GrantParams{})
->>>>>>> 65d45263
 	require.NoError(ts.T(), err)
 	second, err := models.GrantRefreshTokenSwap(&http.Request{}, ts.API.db, u, first)
 	require.NoError(ts.T(), err)
@@ -253,11 +246,7 @@
 	u.BannedUntil = &t
 	require.NoError(ts.T(), ts.API.db.Create(u), "Error saving new test banned user")
 
-<<<<<<< HEAD
-	ts.RefreshToken, err = models.GrantAuthenticatedUser(ts.API.db, u, "")
-=======
 	ts.RefreshToken, err = models.GrantAuthenticatedUser(ts.API.db, u, models.GrantParams{})
->>>>>>> 65d45263
 	require.NoError(ts.T(), err, "Error creating refresh token")
 
 	return u
