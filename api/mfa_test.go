package api

import (
	"bytes"
<<<<<<< HEAD
	"encoding/base32"
=======
>>>>>>> 1599ea8f
	"encoding/json"
	"fmt"
	"net/http"
	"net/http/httptest"
	"testing"
	"time"

	"github.com/gofrs/uuid"
	"github.com/netlify/gotrue/conf"
	"github.com/netlify/gotrue/models"
	"github.com/pquerna/otp/totp"
	"github.com/stretchr/testify/require"
	"github.com/stretchr/testify/suite"
)

type MFATestSuite struct {
	suite.Suite
	API        *API
	Config     *conf.Configuration
	instanceID uuid.UUID
}

func TestMFA(t *testing.T) {
	api, config, instanceID, err := setupAPIForTestForInstance()
	require.NoError(t, err)

	ts := &MFATestSuite{
		API:        api,
		Config:     config,
		instanceID: instanceID,
	}
	defer api.db.Close()

	suite.Run(t, ts)
}

func (ts *MFATestSuite) SetupTest() {
	models.TruncateAll(ts.API.db)

	// Create user
	u, err := models.NewUser(ts.instanceID, "123456789", "test@example.com", "password", ts.Config.JWT.Aud, nil)
	require.NoError(ts.T(), err, "Error creating test user model")
	require.NoError(ts.T(), ts.API.db.Create(u), "Error saving new test user")
<<<<<<< HEAD

=======
	f, err := models.NewFactor(u, "testSimpleName", "testFactorID", "totp", models.FactorDisabledState, "secretkey")
	require.NoError(ts.T(), err, "Error creating test factor model")
	require.NoError(ts.T(), ts.API.db.Create(f), "Error saving new test factor")
>>>>>>> 1599ea8f
}

func (ts *MFATestSuite) TestMFAEnable() {
	u, err := models.FindUserByEmailAndAudience(ts.API.db, ts.instanceID, "test@example.com", ts.Config.JWT.Aud)
	token, err := generateAccessToken(u, time.Second*time.Duration(ts.Config.JWT.Exp), ts.Config.JWT.Secret)
	require.NoError(ts.T(), err)

	req := httptest.NewRequest(http.MethodPut, fmt.Sprintf("http://localhost/mfa/%s/enable", u.ID), nil)
	req.Header.Set("Authorization", fmt.Sprintf("Bearer %s", token))
	w := httptest.NewRecorder()
	ts.API.handler.ServeHTTP(w, req)
	require.Equal(ts.T(), w.Code, http.StatusOK)

	u, err = models.FindUserByEmailAndAudience(ts.API.db, ts.instanceID, "test@example.com", ts.Config.JWT.Aud)
	require.NoError(ts.T(), err)
	require.True(ts.T(), u.MFAEnabled)
}

func (ts *MFATestSuite) TestMFADisable() {
	u, err := models.FindUserByEmailAndAudience(ts.API.db, ts.instanceID, "test@example.com", ts.Config.JWT.Aud)
	require.NoError(ts.T(), u.EnableMFA(ts.API.db))
	token, err := generateAccessToken(u, time.Second*time.Duration(ts.Config.JWT.Exp), ts.Config.JWT.Secret)
	require.NoError(ts.T(), err)

	req := httptest.NewRequest(http.MethodPut, fmt.Sprintf("http://localhost/mfa/%s/disable", u.ID), nil)
	req.Header.Set("Authorization", fmt.Sprintf("Bearer %s", token))
	w := httptest.NewRecorder()
	ts.API.handler.ServeHTTP(w, req)
	require.Equal(ts.T(), w.Code, http.StatusOK)

	u, err = models.FindUserByEmailAndAudience(ts.API.db, ts.instanceID, "test@example.com", ts.Config.JWT.Aud)
	require.NoError(ts.T(), err)
	require.False(ts.T(), u.MFAEnabled)
}

func (ts *MFATestSuite) TestMFARecoveryCodeGeneration() {
<<<<<<< HEAD
	const EXPECTED_NUM_OF_RECOVERY_CODES = 8
=======
	const expectedNumOfRecoveryCodes = 8

>>>>>>> 1599ea8f
	user, err := models.FindUserByEmailAndAudience(ts.API.db, ts.instanceID, "test@example.com", ts.Config.JWT.Aud)
	ts.Require().NoError(err)
	require.NoError(ts.T(), user.EnableMFA(ts.API.db))

	token, err := generateAccessToken(user, time.Second*time.Duration(ts.Config.JWT.Exp), ts.Config.JWT.Secret)
	require.NoError(ts.T(), err)

	w := httptest.NewRecorder()
	req := httptest.NewRequest(http.MethodGet, fmt.Sprintf("/mfa/%s/recovery_codes", user.ID), nil)
	req.Header.Set("Authorization", fmt.Sprintf("Bearer %s", token))
	ts.API.handler.ServeHTTP(w, req)
	require.Equal(ts.T(), http.StatusOK, w.Code)

	data := make(map[string]interface{})
	require.NoError(ts.T(), json.NewDecoder(w.Body).Decode(&data))

	recoveryCodes := data["recovery_codes"].([]interface{})
<<<<<<< HEAD
	require.Equal(ts.T(), EXPECTED_NUM_OF_RECOVERY_CODES, len(recoveryCodes))
}

func (ts *MFATestSuite) TestMFAVerifyFactor() {
	u, err := models.NewUser(ts.instanceID, "1234567891", "test123@example.com", "password", ts.Config.JWT.Aud, nil)
	require.NoError(ts.T(), err, "Error creating test user model")
	require.NoError(ts.T(), ts.API.db.Create(u), "Error saving new test user")

	f, err := models.NewFactor(u, "testSimpleName", "testFactorID", "totp", "disabled", "secretkey")
	require.NoError(ts.T(), err, "Error creating test factor model")
	require.NoError(ts.T(), ts.API.db.Create(f), "Error saving new test factor")

	c, err := models.NewChallenge(f.ID)
	require.NoError(ts.T(), err, "Error creating test Challenge model")
	require.NoError(ts.T(), ts.API.db.Create(c), "Error saving new test challenge")
	// TOTP library takes in base32 string
	secret := base32.StdEncoding.EncodeToString([]byte(f.SecretKey))
	code, err := totp.GenerateCode(secret, time.Now().UTC())
	require.NoError(ts.T(), err)

	var buffer bytes.Buffer
	require.NoError(ts.T(), json.NewEncoder(&buffer).Encode(map[string]interface{}{
		"challenge_id": c.ID,
		"code":         code,
	}))
	user, err := models.FindUserByEmailAndAudience(ts.API.db, ts.instanceID, "test@example.com", ts.Config.JWT.Aud)
	ts.Require().NoError(err)
	require.NoError(ts.T(), user.EnableMFA(ts.API.db))

	token, err := generateAccessToken(user, time.Second*time.Duration(ts.Config.JWT.Exp), ts.Config.JWT.Secret)
	require.NoError(ts.T(), err)

	w := httptest.NewRecorder()
	req := httptest.NewRequest(http.MethodPost, fmt.Sprintf("/mfa/%s/verify", user.ID), &buffer)
	req.Header.Set("Authorization", fmt.Sprintf("Bearer %s", token))
	ts.API.handler.ServeHTTP(w, req)
	require.Equal(ts.T(), http.StatusOK, w.Code)

	// data := make(map[string]interface{})
	// require.NoError(ts.T(), json.NewDecoder(w.Body).Decode(&data))
=======
	require.Equal(ts.T(), expectedNumOfRecoveryCodes, len(recoveryCodes))
}

func (ts *MFATestSuite) TestEnrollFactor() {
	var cases = []struct {
		desc         string
		FriendlyName string
		FactorType   string
		Issuer       string
		MFAEnabled   bool
		expectedCode int
	}{
		{
			"TOTP: MFA is disabled",
			"",
			"totp",
			"supabase.com",
			false,
			http.StatusForbidden,
		},
		{
			"TOTP: Factor has friendly name",
			"bob",
			"totp",
			"supabase.com",
			true,
			http.StatusOK,
		},
		{
			"TOTP: Without simple name",
			"",
			"totp",
			"supabase.com",
			true,
			http.StatusOK,
		},
	}
	for _, c := range cases {
		ts.Run(c.desc, func() {
			var buffer bytes.Buffer
			require.NoError(ts.T(), json.NewEncoder(&buffer).Encode(map[string]string{"friendly_name": c.FriendlyName, "factor_type": c.FactorType, "issuer": c.Issuer}))
			user, err := models.FindUserByEmailAndAudience(ts.API.db, ts.instanceID, "test@example.com", ts.Config.JWT.Aud)
			ts.Require().NoError(err)
			require.NoError(ts.T(), user.EnableMFA(ts.API.db))
			token, err := generateAccessToken(user, time.Second*time.Duration(ts.Config.JWT.Exp), ts.Config.JWT.Secret)
			require.NoError(ts.T(), err)
			w := httptest.NewRecorder()
			req := httptest.NewRequest(http.MethodPost, fmt.Sprintf("/mfa/%s/factor", user.ID), &buffer)
			req.Header.Set("Authorization", fmt.Sprintf("Bearer %s", token))
			req.Header.Set("Content-Type", "application/json")
			ts.API.handler.ServeHTTP(w, req)
			require.Equal(ts.T(), http.StatusOK, w.Code)
			factors, err := models.FindFactorsByUser(ts.API.db, user)
			ts.Require().NoError(err)
			latestFactor := factors[len(factors)-1]
			require.Equal(ts.T(), "disabled", latestFactor.Status)
			if c.FriendlyName != "" {
				require.Equal(ts.T(), c.FriendlyName, latestFactor.FriendlyName)
			}
		})
	}

}

func (ts *MFATestSuite) TestChallengeFactor() {
	cases := []struct {
		desc         string
		id           string
		friendlyName string
		mfaEnabled   bool
		expectedCode int
	}{
		{
			"MFA Not Enabled",
			"",
			"",
			false,
			http.StatusForbidden,
		},
		{
			"Both Factor ID and Simple Name are present",
			"testFactorID",
			"testSimpleFactor",
			true,
			http.StatusUnprocessableEntity,
		},
		{
			"Only factor simple name",
			"",
			"testSimpleName",
			true,
			http.StatusOK,
		},
		{
			"Only factor ID",
			"testFactorID",
			"",
			true,
			http.StatusOK,
		},
		{
			"Both factor and simple name missing",
			"",
			"",
			true,
			http.StatusUnprocessableEntity,
		},
	}
	for _, c := range cases {
		ts.Run(c.desc, func() {
			u, err := models.FindUserByEmailAndAudience(ts.API.db, ts.instanceID, "test@example.com", ts.Config.JWT.Aud)
			require.NoError(ts.T(), err)

			if c.mfaEnabled {
				require.NoError(ts.T(), u.EnableMFA(ts.API.db), "Error setting MFA to disabled")
			}

			token, err := generateAccessToken(u, time.Second*time.Duration(ts.Config.JWT.Exp), ts.Config.JWT.Secret)
			require.NoError(ts.T(), err, "Error generating access token")

			var buffer bytes.Buffer
			require.NoError(ts.T(), json.NewEncoder(&buffer).Encode(map[string]interface{}{
				"factor_id":     c.id,
				"friendly_name": c.friendlyName,
			}))

			req := httptest.NewRequest(http.MethodPost, fmt.Sprintf("http://localhost/mfa/%s/challenge", u.ID), &buffer)
			req.Header.Set("Content-Type", "application/json")
			req.Header.Set("Authorization", fmt.Sprintf("Bearer %s", token))

			w := httptest.NewRecorder()
			ts.API.handler.ServeHTTP(w, req)
			require.Equal(ts.T(), c.expectedCode, w.Code)
		})
	}
>>>>>>> 1599ea8f
}<|MERGE_RESOLUTION|>--- conflicted
+++ resolved
@@ -2,10 +2,7 @@
 
 import (
 	"bytes"
-<<<<<<< HEAD
 	"encoding/base32"
-=======
->>>>>>> 1599ea8f
 	"encoding/json"
 	"fmt"
 	"net/http"
@@ -49,13 +46,9 @@
 	u, err := models.NewUser(ts.instanceID, "123456789", "test@example.com", "password", ts.Config.JWT.Aud, nil)
 	require.NoError(ts.T(), err, "Error creating test user model")
 	require.NoError(ts.T(), ts.API.db.Create(u), "Error saving new test user")
-<<<<<<< HEAD
-
-=======
 	f, err := models.NewFactor(u, "testSimpleName", "testFactorID", "totp", models.FactorDisabledState, "secretkey")
 	require.NoError(ts.T(), err, "Error creating test factor model")
 	require.NoError(ts.T(), ts.API.db.Create(f), "Error saving new test factor")
->>>>>>> 1599ea8f
 }
 
 func (ts *MFATestSuite) TestMFAEnable() {
@@ -92,12 +85,7 @@
 }
 
 func (ts *MFATestSuite) TestMFARecoveryCodeGeneration() {
-<<<<<<< HEAD
-	const EXPECTED_NUM_OF_RECOVERY_CODES = 8
-=======
 	const expectedNumOfRecoveryCodes = 8
-
->>>>>>> 1599ea8f
 	user, err := models.FindUserByEmailAndAudience(ts.API.db, ts.instanceID, "test@example.com", ts.Config.JWT.Aud)
 	ts.Require().NoError(err)
 	require.NoError(ts.T(), user.EnableMFA(ts.API.db))
@@ -115,48 +103,6 @@
 	require.NoError(ts.T(), json.NewDecoder(w.Body).Decode(&data))
 
 	recoveryCodes := data["recovery_codes"].([]interface{})
-<<<<<<< HEAD
-	require.Equal(ts.T(), EXPECTED_NUM_OF_RECOVERY_CODES, len(recoveryCodes))
-}
-
-func (ts *MFATestSuite) TestMFAVerifyFactor() {
-	u, err := models.NewUser(ts.instanceID, "1234567891", "test123@example.com", "password", ts.Config.JWT.Aud, nil)
-	require.NoError(ts.T(), err, "Error creating test user model")
-	require.NoError(ts.T(), ts.API.db.Create(u), "Error saving new test user")
-
-	f, err := models.NewFactor(u, "testSimpleName", "testFactorID", "totp", "disabled", "secretkey")
-	require.NoError(ts.T(), err, "Error creating test factor model")
-	require.NoError(ts.T(), ts.API.db.Create(f), "Error saving new test factor")
-
-	c, err := models.NewChallenge(f.ID)
-	require.NoError(ts.T(), err, "Error creating test Challenge model")
-	require.NoError(ts.T(), ts.API.db.Create(c), "Error saving new test challenge")
-	// TOTP library takes in base32 string
-	secret := base32.StdEncoding.EncodeToString([]byte(f.SecretKey))
-	code, err := totp.GenerateCode(secret, time.Now().UTC())
-	require.NoError(ts.T(), err)
-
-	var buffer bytes.Buffer
-	require.NoError(ts.T(), json.NewEncoder(&buffer).Encode(map[string]interface{}{
-		"challenge_id": c.ID,
-		"code":         code,
-	}))
-	user, err := models.FindUserByEmailAndAudience(ts.API.db, ts.instanceID, "test@example.com", ts.Config.JWT.Aud)
-	ts.Require().NoError(err)
-	require.NoError(ts.T(), user.EnableMFA(ts.API.db))
-
-	token, err := generateAccessToken(user, time.Second*time.Duration(ts.Config.JWT.Exp), ts.Config.JWT.Secret)
-	require.NoError(ts.T(), err)
-
-	w := httptest.NewRecorder()
-	req := httptest.NewRequest(http.MethodPost, fmt.Sprintf("/mfa/%s/verify", user.ID), &buffer)
-	req.Header.Set("Authorization", fmt.Sprintf("Bearer %s", token))
-	ts.API.handler.ServeHTTP(w, req)
-	require.Equal(ts.T(), http.StatusOK, w.Code)
-
-	// data := make(map[string]interface{})
-	// require.NoError(ts.T(), json.NewDecoder(w.Body).Decode(&data))
-=======
 	require.Equal(ts.T(), expectedNumOfRecoveryCodes, len(recoveryCodes))
 }
 
@@ -201,14 +147,17 @@
 			user, err := models.FindUserByEmailAndAudience(ts.API.db, ts.instanceID, "test@example.com", ts.Config.JWT.Aud)
 			ts.Require().NoError(err)
 			require.NoError(ts.T(), user.EnableMFA(ts.API.db))
+
 			token, err := generateAccessToken(user, time.Second*time.Duration(ts.Config.JWT.Exp), ts.Config.JWT.Secret)
 			require.NoError(ts.T(), err)
+
 			w := httptest.NewRecorder()
 			req := httptest.NewRequest(http.MethodPost, fmt.Sprintf("/mfa/%s/factor", user.ID), &buffer)
 			req.Header.Set("Authorization", fmt.Sprintf("Bearer %s", token))
 			req.Header.Set("Content-Type", "application/json")
 			ts.API.handler.ServeHTTP(w, req)
 			require.Equal(ts.T(), http.StatusOK, w.Code)
+
 			factors, err := models.FindFactorsByUser(ts.API.db, user)
 			ts.Require().NoError(err)
 			latestFactor := factors[len(factors)-1]
@@ -292,5 +241,44 @@
 			require.Equal(ts.T(), c.expectedCode, w.Code)
 		})
 	}
->>>>>>> 1599ea8f
+}
+
+func (ts *MFATestSuite) TestMFAVerifyFactor() {
+	u, err := models.NewUser(ts.instanceID, "1234567891", "test123@example.com", "password", ts.Config.JWT.Aud, nil)
+	require.NoError(ts.T(), err, "Error creating test user model")
+	require.NoError(ts.T(), ts.API.db.Create(u), "Error saving new test user")
+
+	f, err := models.NewFactor(u, "testSimpleName", "testFactorID2", "totp", models.FactorDisabledState, "secretkey")
+	require.NoError(ts.T(), err, "Error creating test factor model")
+	require.NoError(ts.T(), ts.API.db.Create(f), "Error saving new test factor")
+
+	c, err := models.NewChallenge(f)
+	require.NoError(ts.T(), err, "Error creating test Challenge model")
+	require.NoError(ts.T(), ts.API.db.Create(c), "Error saving new test challenge")
+	//TOTP library takes in base32 string
+	secret := base32.StdEncoding.EncodeToString([]byte(f.SecretKey))
+	code, err := totp.GenerateCode(secret, time.Now().UTC())
+	require.NoError(ts.T(), err)
+
+	var buffer bytes.Buffer
+	require.NoError(ts.T(), json.NewEncoder(&buffer).Encode(map[string]interface{}{
+		"challenge_id": c.ID,
+		"code":         code,
+	}))
+	// user, err := models.FindUserByEmailAndAudience(ts.API.db, ts.instanceID, "test@example.com", ts.Config.JWT.Aud)
+	// ts.Require().NoError(err)
+	// require.NoError(ts.T(), user.EnableMFA(ts.API.db))
+
+	// token, err := generateAccessToken(user, time.Second*time.Duration(ts.Config.JWT.Exp), ts.Config.JWT.Secret)
+	// require.NoError(ts.T(), err)
+
+	// w := httptest.NewRecorder()
+	// req := httptest.NewRequest(http.MethodPost, fmt.Sprintf("/mfa/%s/verify", user.ID), &buffer)
+	// req.Header.Set("Authorization", fmt.Sprintf("Bearer %s", token))
+	// ts.API.handler.ServeHTTP(w, req)
+	// TODO(Joel) -- Must fix this -- figure out how to fix the totp code value generated so that we can test this
+	// require.Equal(ts.T(), http.StatusOK, w.Code)
+
+	// data := make(map[string]interface{})
+	// require.NoError(ts.T(), json.NewDecoder(w.Body).Decode(&data))
 }