package api

import (
<<<<<<< HEAD
	"bytes"
	"encoding/base64"
	"encoding/json"
	"fmt"
=======
>>>>>>> a457637a
	"github.com/netlify/gotrue/crypto"
	"github.com/netlify/gotrue/models"
	"github.com/netlify/gotrue/storage"
	"github.com/pquerna/otp/totp"
	"image/png"
	"net/http"
	"time"
)

<<<<<<< HEAD
type EnrollFactorParams struct {
	SimpleName string `json:"simple_name"`
	FactorType string `json:"factor_type"`
	Issuer     string `json:"issuer"`
}

type TOTPObject struct {
	QRCode string
	Secret string
	URI    string
}

type EnrollFactorResponse struct {
	ID        string
	CreatedAt string
	Type      string
	TOTP      TOTPObject
}

type ChallengeFactorParams struct {
	FactorID         string `json:"factor_id"`
	FactorSimpleName string `json:"factor_simple_name"`
}

type ChallengeFactorResponse struct {
	ID               string
	CreatedAt        string
	UpdatedAt        string
	ExpiresAt        string
	FactorID         string
	FactorSimpleName string
}

// RecoveryCodesResponse repreesnts a successful Backup code generation response
type RecoveryCodesResponse struct {
	RecoveryCodes []string
=======
// RecoveryCodesResponse repreesnts a successful recovery code generation response
type RecoveryCodesResponse struct {
	RecoveryCodes []string `json:"recovery_codes"`
>>>>>>> a457637a
}

func (a *API) EnableMFA(w http.ResponseWriter, r *http.Request) error {
	ctx := r.Context()
	user := getUser(ctx)
	instanceID := getInstanceID(ctx)
	err := a.db.Transaction(func(tx *storage.Connection) error {
		if terr := user.EnableMFA(tx); terr != nil {
			return terr
		}
		if terr := models.NewAuditLogEntry(tx, instanceID, user, models.UserModifiedAction, r.RemoteAddr, map[string]interface{}{
			"user_id":    user.ID,
			"user_email": user.Email,
			"user_phone": user.Phone,
		}); terr != nil {
			return terr
		}
		return nil
	})
	if err != nil {
		return err
	}
	return sendJSON(w, http.StatusOK, user)
}

func (a *API) DisableMFA(w http.ResponseWriter, r *http.Request) error {
	ctx := r.Context()
	user := getUser(ctx)
	instanceID := getInstanceID(ctx)
	err := a.db.Transaction(func(tx *storage.Connection) error {
		if terr := user.DisableMFA(tx); terr != nil {
			return terr
		}
		if terr := models.NewAuditLogEntry(tx, instanceID, user, models.UserModifiedAction, r.RemoteAddr, map[string]interface{}{
			"user_id":    user.ID,
			"user_email": user.Email,
			"user_phone": user.Phone,
		}); terr != nil {
			return terr
		}
		return nil
	})
	if err != nil {
		return err
	}
	return sendJSON(w, http.StatusOK, user)
}

func (a *API) GenerateRecoveryCodes(w http.ResponseWriter, r *http.Request) error {
<<<<<<< HEAD
	const NUM_RECOVERY_CODES = 8
	const RECOVERY_CODE_LENGTH = 8

=======
	const numRecoveryCodes = 8
	const recoveryCodeLength = 8
>>>>>>> a457637a
	ctx := r.Context()
	user := getUser(ctx)
	instanceID := getInstanceID(ctx)
	if !user.MFAEnabled {
<<<<<<< HEAD
		forbiddenError(MFANotEnabledMsg)
	}
	now := time.Now()
=======
		return MFANotEnabledError
	}
>>>>>>> a457637a
	recoveryCodeModels := []*models.RecoveryCode{}
	var terr error
	var recoveryCode string
	var recoveryCodes []string
	var recoveryCodeModel *models.RecoveryCode
<<<<<<< HEAD

	for i := 0; i < NUM_RECOVERY_CODES; i++ {
		recoveryCode = crypto.SecureToken(RECOVERY_CODE_LENGTH)
		recoveryCodeModel, terr = models.NewRecoveryCode(user, recoveryCode, &now)
		if terr != nil {
			return internalServerError("Error creating backup code").WithInternalError(terr)
=======
	for i := 0; i < numRecoveryCodes; i++ {
		recoveryCode = crypto.SecureToken(recoveryCodeLength)
		recoveryCodeModel, terr = models.NewRecoveryCode(user, recoveryCode)
		if terr != nil {
			return internalServerError("Error creating recovery code").WithInternalError(terr)
>>>>>>> a457637a
		}
		recoveryCodes = append(recoveryCodes, recoveryCode)
		recoveryCodeModels = append(recoveryCodeModels, recoveryCodeModel)
	}
	terr = a.db.Transaction(func(tx *storage.Connection) error {
<<<<<<< HEAD
		if terr = tx.Create(recoveryCodeModels); terr != nil {
			return terr
=======
		for _, recoveryCodeModel := range recoveryCodeModels {
			if terr = tx.Create(recoveryCodeModel); terr != nil {
				return terr
			}
>>>>>>> a457637a
		}

		if terr := models.NewAuditLogEntry(tx, instanceID, user, models.GenerateRecoveryCodesAction, r.RemoteAddr, nil); terr != nil {
			return terr
		}
		return nil
	})
<<<<<<< HEAD

	return sendJSON(w, http.StatusOK, &RecoveryCodesResponse{
		RecoveryCodes: recoveryCodes,
	})
}

func (a *API) EnrollFactor(w http.ResponseWriter, r *http.Request) error {
	const FACTOR_PREFIX = "factor"
	const IMAGE_SIDE_LENGTH = 300
	ctx := r.Context()
	user := getUser(ctx)
	instanceID := getInstanceID(ctx)
	if !user.MFAEnabled {
		return forbiddenError(MFANotEnabledMsg)
	}

	params := &EnrollFactorParams{}
	jsonDecoder := json.NewDecoder(r.Body)
	err := jsonDecoder.Decode(params)
	if err != nil {
		return badRequestError("Could not read EnrollFactor params: %v", err)
	}

	if (params.FactorType != "totp") && (params.FactorType != "webauthn") {
		return unprocessableEntityError("FactorType needs to be either 'totp' or 'webauthn'")
	}

	key, err := totp.Generate(totp.GenerateOpts{
		Issuer:      params.Issuer,
		AccountName: params.Issuer,
	})

	if err != nil {
		return internalServerError("Error generating QR Code secret key").WithInternalError(err)
	}
	var buf bytes.Buffer

	// Test with QRCode Encode
	img, err := key.Image(IMAGE_SIDE_LENGTH, IMAGE_SIDE_LENGTH)
	png.Encode(&buf, img)
	if err != nil {
		return internalServerError("Error generating QR Code image").WithInternalError(err)
	}
	qrAsBase64 := base64.StdEncoding.EncodeToString(buf.Bytes())
	factorID := fmt.Sprintf("%s_%s", FACTOR_PREFIX, crypto.SecureToken())

	factor, terr := models.NewFactor(user, params.SimpleName, factorID, params.FactorType, key.Secret())
	if terr != nil {
		return internalServerError("Database error creating factor").WithInternalError(err)
	}

	terr = a.db.Transaction(func(tx *storage.Connection) error {
		if terr = tx.Create(factor); terr != nil {
			return terr
		}
		if terr := models.NewAuditLogEntry(tx, instanceID, user, models.EnrollFactorAction, r.RemoteAddr, nil); terr != nil {
			return terr
		}

		return nil
	})

	return sendJSON(w, http.StatusOK, &EnrollFactorResponse{
		ID:   factor.ID,
		Type: factor.FactorType,
		TOTP: TOTPObject{
			QRCode: fmt.Sprintf("data:img/png;base64,%v", qrAsBase64),
			Secret: factor.SecretKey,
			URI:    key.URL(),
		},
	})
}

func (a *API) ChallengeFactor(w http.ResponseWriter, r *http.Request) error {
	const CHALLENGE_EXPIRY_DURATION = 300
	ctx := r.Context()
	user := getUser(ctx)
	instanceID := getInstanceID(ctx)
	if !user.MFAEnabled {
		return forbiddenError(MFANotEnabledMsg)
	}
	var factor *models.Factor
	var err error

	params := &ChallengeFactorParams{}
	jsonDecoder := json.NewDecoder(r.Body)
	err = jsonDecoder.Decode(params)
	if err != nil {
		return badRequestError("Could not read EnrollFactor params: %v", err)
	}
	factorID := params.FactorID
	factorSimpleName := params.FactorSimpleName

	if factorID != "" && factorSimpleName != "" {
		return unprocessableEntityError("Only a FactorID or FactorSimpleName should be provided on signup.")
	}

	if factorID != "" {
		factor, err = models.FindFactorByFactorID(a.db, factorID)
	} else if factorSimpleName != "" {
		factor, err = models.FindFactorBySimpleName(a.db, factorSimpleName)
	} else {
		return unprocessableEntityError("Either FactorID or FactorSimpleName should be provided on signup.")
	}
	if err != nil {
		if models.IsNotFoundError(err) {
			return notFoundError(err.Error())
		}
		return internalServerError("Database error finding factor").WithInternalError(err)
	}

	challenge, terr := models.NewChallenge(factor)
	if terr != nil {
		return internalServerError("Database error creating challenge").WithInternalError(err)
	}

	terr = a.db.Transaction(func(tx *storage.Connection) error {
		if terr = tx.Create(challenge); terr != nil {
			return terr
		}
		if terr := models.NewAuditLogEntry(tx, instanceID, user, models.CreateChallengeAction, r.RemoteAddr, map[string]interface{}{
			"factor_id":          params.FactorID,
			"factor_simple_name": params.FactorSimpleName,
		}); terr != nil {
			return terr
		}

		return nil
	})
	creationTime := challenge.CreatedAt
	if err != nil {
		return internalServerError("Error parsing database timestamp").WithInternalError(err)
	}

	return sendJSON(w, http.StatusOK, &ChallengeFactorResponse{
		ID:               challenge.ID,
		CreatedAt:        creationTime.String(),
		ExpiresAt:        creationTime.Add(time.Second * CHALLENGE_EXPIRY_DURATION).String(),
		FactorID:         factor.ID,
		FactorSimpleName: factor.SimpleName,
=======
	if terr != nil {
		return terr
	}

	return sendJSON(w, http.StatusOK, &RecoveryCodesResponse{
		RecoveryCodes: recoveryCodes,
>>>>>>> a457637a
	})
}<|MERGE_RESOLUTION|>--- conflicted
+++ resolved
@@ -1,23 +1,19 @@
 package api
 
 import (
-<<<<<<< HEAD
+	"time"
 	"bytes"
 	"encoding/base64"
 	"encoding/json"
 	"fmt"
-=======
->>>>>>> a457637a
 	"github.com/netlify/gotrue/crypto"
 	"github.com/netlify/gotrue/models"
 	"github.com/netlify/gotrue/storage"
 	"github.com/pquerna/otp/totp"
 	"image/png"
 	"net/http"
-	"time"
 )
 
-<<<<<<< HEAD
 type EnrollFactorParams struct {
 	SimpleName string `json:"simple_name"`
 	FactorType string `json:"factor_type"`
@@ -51,14 +47,9 @@
 	FactorSimpleName string
 }
 
-// RecoveryCodesResponse repreesnts a successful Backup code generation response
-type RecoveryCodesResponse struct {
-	RecoveryCodes []string
-=======
 // RecoveryCodesResponse repreesnts a successful recovery code generation response
 type RecoveryCodesResponse struct {
 	RecoveryCodes []string `json:"recovery_codes"`
->>>>>>> a457637a
 }
 
 func (a *API) EnableMFA(w http.ResponseWriter, r *http.Request) error {
@@ -108,59 +99,33 @@
 }
 
 func (a *API) GenerateRecoveryCodes(w http.ResponseWriter, r *http.Request) error {
-<<<<<<< HEAD
-	const NUM_RECOVERY_CODES = 8
-	const RECOVERY_CODE_LENGTH = 8
-
-=======
 	const numRecoveryCodes = 8
 	const recoveryCodeLength = 8
->>>>>>> a457637a
 	ctx := r.Context()
 	user := getUser(ctx)
 	instanceID := getInstanceID(ctx)
 	if !user.MFAEnabled {
-<<<<<<< HEAD
 		forbiddenError(MFANotEnabledMsg)
 	}
-	now := time.Now()
-=======
-		return MFANotEnabledError
-	}
->>>>>>> a457637a
 	recoveryCodeModels := []*models.RecoveryCode{}
 	var terr error
 	var recoveryCode string
 	var recoveryCodes []string
 	var recoveryCodeModel *models.RecoveryCode
-<<<<<<< HEAD
-
-	for i := 0; i < NUM_RECOVERY_CODES; i++ {
-		recoveryCode = crypto.SecureToken(RECOVERY_CODE_LENGTH)
-		recoveryCodeModel, terr = models.NewRecoveryCode(user, recoveryCode, &now)
-		if terr != nil {
-			return internalServerError("Error creating backup code").WithInternalError(terr)
-=======
 	for i := 0; i < numRecoveryCodes; i++ {
 		recoveryCode = crypto.SecureToken(recoveryCodeLength)
 		recoveryCodeModel, terr = models.NewRecoveryCode(user, recoveryCode)
 		if terr != nil {
 			return internalServerError("Error creating recovery code").WithInternalError(terr)
->>>>>>> a457637a
 		}
 		recoveryCodes = append(recoveryCodes, recoveryCode)
 		recoveryCodeModels = append(recoveryCodeModels, recoveryCodeModel)
 	}
 	terr = a.db.Transaction(func(tx *storage.Connection) error {
-<<<<<<< HEAD
-		if terr = tx.Create(recoveryCodeModels); terr != nil {
-			return terr
-=======
 		for _, recoveryCodeModel := range recoveryCodeModels {
 			if terr = tx.Create(recoveryCodeModel); terr != nil {
 				return terr
 			}
->>>>>>> a457637a
 		}
 
 		if terr := models.NewAuditLogEntry(tx, instanceID, user, models.GenerateRecoveryCodesAction, r.RemoteAddr, nil); terr != nil {
@@ -168,7 +133,9 @@
 		}
 		return nil
 	})
-<<<<<<< HEAD
+	if terr != nil {
+		return terr
+	}
 
 	return sendJSON(w, http.StatusOK, &RecoveryCodesResponse{
 		RecoveryCodes: recoveryCodes,
@@ -309,13 +276,5 @@
 		ExpiresAt:        creationTime.Add(time.Second * CHALLENGE_EXPIRY_DURATION).String(),
 		FactorID:         factor.ID,
 		FactorSimpleName: factor.SimpleName,
-=======
-	if terr != nil {
-		return terr
-	}
-
-	return sendJSON(w, http.StatusOK, &RecoveryCodesResponse{
-		RecoveryCodes: recoveryCodes,
->>>>>>> a457637a
 	})
 }