-- See: https://stackoverflow.com/questions/7624919/check-if-a-user-defined-type-already-exists-in-postgresql/48382296#48382296
DO $$ BEGIN
    CREATE TYPE factor_type AS ENUM('totp', 'webauthn');
    CREATE TYPE factor_status AS ENUM('disabled', 'unverified', 'verified');
EXCEPTION
    WHEN duplicate_object THEN null;
END $$;

-- auth.mfa_factors definition
CREATE TABLE IF NOT EXISTS auth.mfa_factors(
       id VARCHAR(255) NOT NULL,
       user_id uuid NOT NULL,
<<<<<<< HEAD
       simple_name VARCHAR(256) NULL,
=======
       friendly_name VARCHAR(255) NULL,
>>>>>>> 21e32da3
       factor_type factor_type NOT NULL,
       status factor_status NOT NULL,
       created_at timestamptz NOT NULL,
       updated_at timestamptz NOT NULL,
       secret_key VARCHAR(255) NOT NULL,
       UNIQUE(user_id, friendly_name),
       CONSTRAINT mfa_factors_pkey PRIMARY KEY(id),
       CONSTRAINT mfa_factors_user_id_fkey FOREIGN KEY (user_id) REFERENCES auth.users(id) ON DELETE CASCADE
);
comment on table auth.mfa_factors is 'Auth: stores metadata about factors';

-- auth.mfa_challenges definition
CREATE TABLE IF NOT EXISTS auth.mfa_challenges(
       id VARCHAR(255) NOT NULL,
       factor_id VARCHAR(255) NOT NULL,
       created_at timestamptz NOT NULL,
       verified_at timestamptz NOT NULL,
       CONSTRAINT mfa_challenges_pkey PRIMARY KEY (id),
       CONSTRAINT mfa_challenges_auth_factor_id_fkey FOREIGN KEY (factor_id) REFERENCES auth.mfa_factors(id) ON DELETE CASCADE
);
comment on table auth.mfa_challenges is 'Auth: stores metadata about challenge requests made';

-- auth.mfa_recovery_codes definition
CREATE TABLE IF NOT EXISTS auth.mfa_recovery_codes(
       id bigint generated always as identity,
       user_id uuid NOT NULL,
       recovery_code VARCHAR(32) NOT NULL,
       created_at timestamptz NOT NULL,
       used_at timestamptz NOT NULL,
       CONSTRAINT mfa_recovery_codes_user_id_recovery_code_pkey UNIQUE(user_id, recovery_code),
       CONSTRAINT mfa_recovery_codes_user_id_fkey FOREIGN KEY(user_id) REFERENCES auth.users(id) ON DELETE CASCADE
);
comment on table auth.mfa_recovery_codes is 'Auth: stores recovery codes for Multi Factor Authentication';

-- Add MFA toggle on Users table
ALTER TABLE auth.users
ADD COLUMN IF NOT EXISTS mfa_enabled boolean NOT NULL DEFAULT FALSE;<|MERGE_RESOLUTION|>--- conflicted
+++ resolved
@@ -10,11 +10,7 @@
 CREATE TABLE IF NOT EXISTS auth.mfa_factors(
        id VARCHAR(255) NOT NULL,
        user_id uuid NOT NULL,
-<<<<<<< HEAD
-       simple_name VARCHAR(256) NULL,
-=======
        friendly_name VARCHAR(255) NULL,
->>>>>>> 21e32da3
        factor_type factor_type NOT NULL,
        status factor_status NOT NULL,
        created_at timestamptz NOT NULL,
