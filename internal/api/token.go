--- conflicted
+++ resolved
@@ -176,12 +176,9 @@
 		return a.RefreshTokenGrant(ctx, w, r)
 	case "id_token":
 		return a.IdTokenGrant(ctx, w, r)
-<<<<<<< HEAD
-	// TODO (Joel) - Add case for magic link PKCE
-=======
 	case "oauth_pkce":
 		return a.OAuthPKCE(ctx, w, r)
->>>>>>> cf47ec2d
+	// TODO (Joel) - Add case for magic link PKCE
 	default:
 		return oauthError("unsupported_grant_type", "")
 	}
