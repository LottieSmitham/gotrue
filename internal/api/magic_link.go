--- conflicted
+++ resolved
@@ -29,6 +29,7 @@
 	if err != nil {
 		return err
 	}
+	// TODO: Validate flow type here
 
 	return nil
 }
@@ -49,21 +50,8 @@
 	if err != nil {
 		return badRequestError("Could not read verification params: %v", err)
 	}
-<<<<<<< HEAD
-	// TODO validate flow_type here
-	if params.Data == nil {
-		params.Data = make(map[string]interface{})
-	}
-
-	if params.Email == "" {
-		return unprocessableEntityError("Password recovery requires an email")
-	}
-	params.Email, err = validateEmail(params.Email)
-	if err != nil {
-=======
 
 	if err := params.Validate(); err != nil {
->>>>>>> 851dbe8d
 		return err
 	}
 
