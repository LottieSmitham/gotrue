--- conflicted
+++ resolved
@@ -81,7 +81,6 @@
 		if isPhoneNumber.MatchString(formatPhoneNumber(sender)) {
 			sender = channel + ":" + sender
 		}
-<<<<<<< HEAD
 
 		// Programmable Messaging (WhatsApp) takes in different set of inputs
 		body = url.Values{
@@ -98,14 +97,6 @@
 		} else {
 			body.Set("Body", message)
 		}
-=======
-	}
-	body := url.Values{
-		"To":      {receiver}, // twilio api requires "+" extension to be included
-		"Channel": {channel},
-		"From":    {sender},
-		"Body":    {message},
->>>>>>> 0fe42858
 	}
 	client := &http.Client{Timeout: defaultTimeout}
 	r, err := http.NewRequest("POST", t.APIPath, strings.NewReader(body.Encode()))
